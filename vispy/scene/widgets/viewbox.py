--- conflicted
+++ resolved
@@ -43,22 +43,10 @@
     **kwargs : dict
         Extra keyword arguments to pass to `Widget`.
     """
-<<<<<<< HEAD
-    def __init__(self, camera=None, bgcolor='black', **kwargs):
-        
-=======
-    def __init__(self, camera=None, scene=None, clip_method='fragment',
-                 **kwargs):
-
->>>>>>> 6936898f
+    def __init__(self, camera=None, **kwargs):
         self._camera = None
         Widget.__init__(self, **kwargs)
 
-<<<<<<< HEAD
-=======
-        # Init method to provide a pixel grid
-        self._clip_method = clip_method
->>>>>>> 6936898f
         self._clipper = Clipper()
 
         # Each viewbox has an internal scene node, which has a transform that
@@ -66,18 +54,6 @@
         if self.name is not None:
             name = str(self.name) + "_Scene"
         else:
-<<<<<<< HEAD
-            name = None
-        self._scene = SubScene(name=name, parent=self)
-        
-        # All children of the scene inherit the view's clipping boundaries.
-        self._scene.clipper = self._clipper
-        
-=======
-            raise TypeError('Argument "scene" must be None or SubScene.')
-        self._scene.add_parent(self)
-
->>>>>>> 6936898f
         # Camera is a helper object that handles scene transformation
         # and user interaction.
         if camera is None:
@@ -203,237 +179,4 @@
         node : instance of Node
             The node to add.
         """
-<<<<<<< HEAD
-        node.add_parent(self.scene)
-=======
-        node.add_parent(self.scene)
-
-    @property
-    def clip_method(self):
-        """ The method used to clip the subscene to the boundaries of the 
-        viewbox.
-
-        Clipping methods are:
-        
-        * None - do not perform clipping. The default for now.
-        * 'viewport' - use glViewPort to provide a clipped sub-grid
-          onto the parent pixel grid, if possible.
-        * 'fbo' - use an FBO to draw the subscene to a texture, and
-          then render the texture in the parent scene.
-        * 'fragment' - clipping in the fragment shader
-        * 'stencil' - TODO
-
-        Notes
-        -----
-        The 'viewport' method requires that the transformation (from
-        the pixel grid to this viewbox) is translate+scale only. If
-        this is not the case, the method falls back to the default.
-
-        The 'fbo' method is convenient when the result of the viewbox
-        should be reused. Otherwise the overhead can be significant and
-        the image can get slightly blurry if the transformations do
-        not match.
-
-        It is possible to have a graph with multiple stacked viewboxes
-        which each use different methods (subject to the above
-        restrictions).
-
-        """
-        return self._clip_method
-
-    @clip_method.setter
-    def clip_method(self, value):
-        valid_methods = (None, 'fragment', 'viewport', 'fbo')
-        if value not in valid_methods:
-            t = 'clip_method should be in %s' % str(valid_methods)
-            raise ValueError((t + ', not %r') % value)
-        self._clip_method = value
-        self.update()
-
-    def draw(self, event):
-        """ Draw the viewbox border/background
-
-        This also prepares to draw the
-        subscene using the configured clipping method.
-
-        Parameters
-        ----------
-        event : instance of Event
-            The draw event.
-        """
-        # -- Calculate resolution
-
-        # Get current transform and calculate the 'scale' of the viewbox
-        size = self.size
-        transform = event.visual_to_document
-        p0, p1 = transform.map((0, 0)), transform.map(size)
-        res = (p1 - p0)[:2]
-        res = abs(res[0]), abs(res[1])
-
-        # Set resolution (note that resolution can be non-integer)
-        self._resolution = res
-
-        method = self.clip_method
-        viewport, fbo = None, None
-
-        if method == 'fragment':
-            self._prepare_fragment()
-        elif method == 'stencil':
-            raise NotImplementedError('No stencil buffer clipping yet.')
-        elif method == 'viewport':
-            viewport = self._prepare_viewport(event)
-        elif method == 'fbo':
-            fbo = self._prepare_fbo(event)
-        else:
-            raise ValueError('Unknown clipping method %s' % method)
-
-        # -- Draw
-        super(ViewBox, self).draw(event)
-
-        event.push_viewbox(self)
-
-        # make sure the current drawing system does not attempt to draw
-        # the scene.
-        event.handled_children.append(self.scene)
-        if fbo:
-            canvas_transform = event.visual_to_canvas
-            offset = canvas_transform.map((0, 0))[:2]
-            size = canvas_transform.map(self.size)[:2] - offset
-
-            # Ask the canvas to activate the new FBO
-            event.push_fbo(fbo, offset, size)
-            event.push_node(self.scene)
-            try:
-                # Draw subscene to FBO
-                self.scene.draw(event)
-            finally:
-                event.pop_node()
-                event.pop_fbo()
-
-            gloo.set_state(cull_face=False)
-        elif viewport:
-            # Push viewport, draw, pop it
-            event.push_viewport(viewport)
-            event.push_node(self.scene)
-            try:
-                self.scene.draw(event)
-            finally:
-                event.pop_node()
-                event.pop_viewport()
-        elif method == 'fragment':
-            self._clipper.bounds = event.visual_to_framebuffer.map(self.rect)
-            event.push_node(self.scene)
-            try:
-                self.scene.draw(event)
-            finally:
-                event.pop_node()
-
-        event.pop_viewbox()
-
-    def _prepare_fragment(self, root=None):
-        # Todo: should only be run when there are changes in the graph, not
-        # on every frame.
-        if root is None:
-            root = self.scene
-
-        for ch in root.children:
-            if isinstance(ch, Visual):
-                try:
-                    ch.attach(self._clipper)
-                except NotImplementedError:
-                    # visual does not support clipping
-                    pass
-            self._prepare_fragment(ch)
-
-    def _prepare_viewport(self, event):
-        fb_transform = event.node_transform(map_from=event.node_cs,
-                                            map_to=event.framebuffer_cs)
-        p1 = fb_transform.map((0, 0))
-        p2 = fb_transform.map(self.size)
-        return p1[0], p1[1], p2[0]-p1[0], p2[1]-p1[1]
-
-    def _prepare_fbo(self, event):
-        """ Draw the viewbox via an FBO. This method can be applied
-        in any situation, regardless of the transformations to this
-        viewbox.
-
-        TODO:
-        Right now, this implementation create a program, texture and FBO
-        on *each* draw, because it does not work otherwise. This is probably
-        a bug in gloo that prevents using two FBO's / programs at the same
-        time.
-
-        Also, we use plain gloo and calculate the transformation
-        ourselves, assuming 2D only. Eventually we should just use the
-        transform of self. I could not get that to work, probably
-        because I do not understand the component system yet.
-        """
-
-        render_vertex = """
-            attribute vec3 a_position;
-            attribute vec2 a_texcoord;
-            varying vec2 v_texcoord;
-            void main()
-            {
-                gl_Position = vec4(a_position, 1.0);
-                v_texcoord = a_texcoord;
-            }
-        """
-
-        render_fragment = """
-            uniform sampler2D u_texture;
-            varying vec2 v_texcoord;
-            void main()
-            {
-                vec4 v = texture2D(u_texture, v_texcoord);
-                gl_FragColor = vec4(v.rgb, 1.0);
-            }
-        """
-
-        # todo: don't do this on every draw
-        if True:
-            # Create program
-            self._fboprogram = gloo.Program(render_vertex, render_fragment)
-            # Create texture
-            self._tex = gloo.Texture2D((10, 10, 4), interpolation='linear')
-            self._fboprogram['u_texture'] = self._tex
-            # Create texcoords and vertices
-            # Note y-axis is inverted here because the viewbox coordinate
-            # system has origin in the upper-left, but the image is rendered
-            # to the framebuffer with origin in the lower-left.
-            texcoord = np.array([[0, 1], [1, 1], [0, 0], [1, 0]],
-                                dtype=np.float32)
-            position = np.zeros((4, 3), np.float32)
-            self._fboprogram['a_texcoord'] = gloo.VertexBuffer(texcoord)
-            self._fboprogram['a_position'] = self._vert = \
-                gloo.VertexBuffer(position)
-
-        # Get fbo, ensure it exists
-        fbo = getattr(self, '_fbo', None)
-        if True:  # fbo is None:
-            self._fbo = 4
-            self._fbo = fbo = gloo.FrameBuffer(self._tex,
-                                               gloo.RenderBuffer((10, 10)))
-
-        # Set texture coords to make the texture be drawn in the right place
-        # Note that we would just use -1..1 if we would use a Visual.
-        coords = [[0, 0], [self.size[0], self.size[1]]]
-        
-        transform = event.get_full_transform()
-        coords = transform.map(coords)
-        x1, y1, z = coords[0][:3]
-        x2, y2, z = coords[1][:3]
-        vertices = np.array([[x1, y1, z], [x2, y1, z],
-                             [x1, y2, z], [x2, y2, z]],
-                            np.float32)
-        self._vert.set_data(vertices)
-
-        # Set fbo size (mind that this is set using shape!)
-        resolution = [int(i+0.5) for i in self._resolution]  # set in draw()
-        shape = resolution[1], resolution[0]
-        # todo: use fbo.resize(shape)
-        fbo.color_buffer.resize(shape+(4,))
-        fbo.depth_buffer.resize(shape)
-
-        return fbo
->>>>>>> 6936898f
+        node.add_parent(self.scene)