<<<<<<< HEAD
from .transform import *  # noqa
from .linear import *  # noqa
from .nonlinear import *  # noqa
from .chain import *  # noqa
from ._util import arg_to_array, arg_to_vec4, TransformCache  # noqa
=======
# -*- coding: utf-8 -*-
# Copyright (c) 2014, Vispy Development Team.
# Distributed under the (new) BSD License. See LICENSE.txt for more info.

from .base_transform import BaseTransform  # noqa
from .linear import (NullTransform, STTransform, SRTTransform,  # noqa
                     AffineTransform,  PerspectiveTransform)  # noqa
from .nonlinear import LogTransform, PolarTransform, InvPolarTransform  # noqa
from .chain import ChainTransform  # noqa
from ._util import arg_to_array, arg_to_vec4  # noqa
>>>>>>> ec740af4
<|MERGE_RESOLUTION|>--- conflicted
+++ resolved
@@ -1,10 +1,3 @@
-<<<<<<< HEAD
-from .transform import *  # noqa
-from .linear import *  # noqa
-from .nonlinear import *  # noqa
-from .chain import *  # noqa
-from ._util import arg_to_array, arg_to_vec4, TransformCache  # noqa
-=======
 # -*- coding: utf-8 -*-
 # Copyright (c) 2014, Vispy Development Team.
 # Distributed under the (new) BSD License. See LICENSE.txt for more info.
@@ -14,5 +7,4 @@
                      AffineTransform,  PerspectiveTransform)  # noqa
 from .nonlinear import LogTransform, PolarTransform, InvPolarTransform  # noqa
 from .chain import ChainTransform  # noqa
-from ._util import arg_to_array, arg_to_vec4  # noqa
->>>>>>> ec740af4
+from ._util import arg_to_array, arg_to_vec4, TransformCache  # noqa